--- conflicted
+++ resolved
@@ -341,7 +341,6 @@
 }
 
 #[test]
-<<<<<<< HEAD
 fn test_yaml_sgconfig_extension() -> Result<()> {
   let dir = create_test_files([("sgconfig.yaml", CONFIG), ("rules/rule.yml", FILE_RULE)])?;
   Command::cargo_bin("ast-grep")?
@@ -349,7 +348,10 @@
     .args(["scan"])
     .assert()
     .success();
-=======
+  Ok(())
+}
+
+#[test]
 fn test_sg_scan_sarif_output() -> Result<()> {
   let dir = setup()?;
   Command::cargo_bin("ast-grep")?
@@ -365,7 +367,6 @@
       // Verify it's valid JSON
       from_slice::<Value>(output.as_bytes()).is_ok()
     }));
-  drop(dir);
   Ok(())
 }
 
@@ -393,7 +394,5 @@
     .stdout(predicate::function(|output: &str| {
       from_slice::<Value>(output.as_bytes()).is_ok()
     }));
-  drop(dir);
->>>>>>> d9b324e6
   Ok(())
 }