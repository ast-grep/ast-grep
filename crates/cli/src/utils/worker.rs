use crate::print::Printer;
use crate::utils::FileTrace;

use anyhow::{anyhow, Result};
use ignore::{DirEntry, WalkParallel, WalkState};

use std::path::{Path, PathBuf};
use std::sync::{mpsc, Arc};

/// A trait to abstract how ast-grep discovers work Items.
///
/// It follows multiple-producer-single-consumer pattern.
/// ast-grep will produce items in one or more separate thread(s) and
/// `consume_items` in the main thread, blocking the function return.
/// Worker at the moment has two main flavors:
/// * PathWorker: discovers files on the file system, based on ignore
/// * StdInWorker: parse text content from standard input stream
pub trait Worker: Sync + Send {
  /// `consume_items` will run in a separate single thread.
  /// printing matches or error reporting can happen here.
  fn consume_items<P: Printer>(&self, items: Items<P::Processed>, printer: P) -> Result<()>;
}

/// A trait to abstract how ast-grep discovers, parses and processes files.
///
/// It follows multiple-producer-single-consumer pattern.
/// ast-grep discovers files in parallel by `build_walk`.
/// Then every file is parsed and filtered in `produce_item`.
/// Finally, `produce_item` will send `Item` to the consumer thread.
pub trait PathWorker: Worker {
  /// WalkParallel will determine what files will be processed.
  fn build_walk(&self) -> Result<WalkParallel>;
  /// Record trace for the worker.
  fn get_trace(&self) -> &FileTrace;
  /// Parse and find_match can be done in `produce_item`.
  fn produce_item<P: Printer>(
    &self,
    path: &Path,
    processor: &P::Processor,
  ) -> Result<Vec<P::Processed>>;

  fn run_path<P: Printer>(self, printer: P) -> Result<()>
  where
    Self: Sized + 'static,
  {
    run_worker(Arc::new(self), printer)
  }
}

pub trait StdInWorker: Worker {
  fn parse_stdin<P: Printer>(
    &self,
    src: String,
    processor: &P::Processor,
  ) -> Result<Vec<P::Processed>>;

  fn run_std_in<P: Printer>(&self, printer: P) -> Result<()> {
    let source = std::io::read_to_string(std::io::stdin())?;
    let processor = printer.get_processor();
    if let Ok(items) = self.parse_stdin::<P>(source, &processor) {
      self.consume_items(Items::once(items)?, printer)
    } else {
      Ok(())
    }
  }
}

pub struct Items<T>(mpsc::Receiver<T>);
impl<T> Iterator for Items<T> {
  type Item = T;
  fn next(&mut self) -> Option<Self::Item> {
<<<<<<< HEAD
=======
    // TODO: add error reporting here
>>>>>>> 84910e38
    self.0.recv().ok()
  }
}
impl<T> Items<T> {
  fn once(items: Vec<T>) -> Result<Self> {
    let (tx, rx) = mpsc::channel();
    for item in items {
      // use write to avoid send/sync trait bound
      match tx.send(item) {
        Ok(_) => (),
        Err(e) => return Err(anyhow!(e.to_string())),
      };
    }
    Ok(Items(rx))
  }
}

fn filter_result(result: Result<DirEntry, ignore::Error>) -> Option<PathBuf> {
  let entry = match result {
    Ok(entry) => entry,
    Err(err) => {
      eprintln!("ERROR: {}", err);
      return None;
    }
  };
  if !entry.file_type()?.is_file() {
    return None;
  }
  let path = entry.into_path();
  // TODO: is it correct here? see https://github.com/ast-grep/ast-grep/issues/1343
  match path.strip_prefix("./") {
    Ok(p) => Some(p.to_path_buf()),
    Err(_) => Some(path),
  }
}

fn run_worker<W: PathWorker + ?Sized + 'static, P: Printer>(
  worker: Arc<W>,
  printer: P,
) -> Result<()> {
  let (tx, rx) = mpsc::channel();
  let w = worker.clone();
  let walker = worker.build_walk()?;
  let processor = printer.get_processor();
  // walker run will block the thread
  std::thread::spawn(move || {
    let tx = tx;
    let processor = processor;
    walker.run(|| {
      let tx = tx.clone();
      let w = w.clone();
      let processor = &processor;
      Box::new(move |result| {
        let Some(p) = filter_result(result) else {
          return WalkState::Continue;
        };
        let stats = w.get_trace();
        stats.add_scanned();
        let Ok(items) = w.produce_item::<P>(&p, processor) else {
          stats.add_skipped();
          return WalkState::Continue;
        };
        for result in items {
          match tx.send(result) {
            Ok(_) => continue,
            Err(_) => return WalkState::Quit,
          }
        }
        WalkState::Continue
      })
    });
  });
  worker.consume_items(Items(rx), printer)
}<|MERGE_RESOLUTION|>--- conflicted
+++ resolved
@@ -69,10 +69,7 @@
 impl<T> Iterator for Items<T> {
   type Item = T;
   fn next(&mut self) -> Option<Self::Item> {
-<<<<<<< HEAD
-=======
     // TODO: add error reporting here
->>>>>>> 84910e38
     self.0.recv().ok()
   }
 }
